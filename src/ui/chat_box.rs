--- conflicted
+++ resolved
@@ -169,11 +169,7 @@
                 .style(self.default_style)
                 .header(Row::new(vec!["Time", "Name", "Message"]).style(self.table_header_style))
                 .block(Block::default())
-<<<<<<< HEAD
-                .highlight_style(self.default_highlight_style)
-=======
-                .row_highlight_style(get_theme().default_highlight_style())
->>>>>>> c29ebfd2
+                .row_highlight_style(self.default_highlight_style)
                 .highlight_spacing(HighlightSpacing::Never),
             area,
             buf,
