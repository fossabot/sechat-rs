#![warn(missing_docs)]
#![warn(rustdoc::missing_crate_level_docs)]
#![doc(issue_tracker_base_url = "https://github.com/tofubert/sechat-rs/issues")]
//! <div align="center">
//!
//! [![Crate Badge]][Crate] [![Docs Badge]][API Docs] [![CI Badge]][CI Workflow] [![Deps.rs
//! Badge]][Deps.rs]<br> [![Codecov Badge]][Codecov] [![License Badge]](./LICENSE)
//!
//! [Report a bug] · [Request a Feature] · [Create a Pull Request]
//!
//! </div>
//!
//! # NC Talk TUI Client
//!
//! Sechat-rs is a Event driven TUI for Nextcloud Talk, based on [Ratatui].
//! It uses the [Nextcloud Talk API] to communicate with a NC Server.
//!
//!
//! ## Building
//! This Project uses [cargo-make] to build and execute the different checkers.
//! Calling ```cargo make all``` is the simplest way to run all needed targets for the ci to be happy as well.
//! You might need to add the [cargo-make] crate to your system before you can build.
//!
//! Check the [Makefile] for all build targets.
//! No ```run``` make target was created since it would be a duplicate to ```cargo run```.
//!
//! ## Usage
//!
//! You can call the client without any arguments and it will search the default XDG path for a config:
//! ```
//! cargo r
//! ```
//! Or you can pass a config file path directly. Note: The Config Arg takes a path to the folder containing the config. It expects a ```config.toml``` and a ```theme.toml``` there.
//! ``` bash
//! cargo r -- -c ~/.config/sechat-rs/
//! ```
//!
//! ## Design Considerations
//!
//! The Client is split into 3 main parts.
//! - [`Backend`] for Abstracting the NC API and Storing the NC Talk data.
//! - [`Config`] for fetching,writing and creating the config files on disk.
//! - [`UI`] for rendeing the UI and sending/controling requests to the backend.
//!
//! ### Testing and Mocking
//! For the Testing sechat-rs makes heavy use of the [`mockall`] crate. This forces the declaration of a trait type for all of the [`Backend`] structs.
//! This makes the Code for the Backend somewhat harder to read than it needs to be, but is needed in order to achieve a testability.
//!
//! ### Config
//! On Startup the ```config.toml``` and ```theme.toml``` are attempted to be read by [`config::init`].
//! If no config is found a default config is written to the location and the user is asked to fill it with the needed info.
//! If parsing of a config fails, a default config is put next to the failed one with a ```_new``` postfix.
//!
//! ### Backend
//! With the config read the [`backend::nc_talk::NCTalk`] is created, which first tries to read old chat logs from disk, and the fetches updates from the server.
//! Note: Currently gaps in the chat history are not filled automatically.
//! The `NCTalk` instance is holding a list of all [`backend::nc_room::NCRoom`]s.
//! [`backend::nc_request::NCRequest`] is the actual API Requester, which will call to the server and Parse the Response Objects.
//! Responses are parsed using [`serde`] and various structs in [`backend::nc_request`].
//!
//! ### UI
//! The backend is then passed into [`ui::run`] which starts the UI and holds the main event loop.
//! Ether a [`crossterm::event::KeyEvent`] or the rendering timeout lead to a refresh of the UI.
//! The UI uses the [`ui::app::App`] struct to orchestrate all the UIs Widgets.
//!
//!
//!
//! [Report a Bug]: https://github.com/tofubert/sechat-rs/issues/new?labels=bug
//! [Request a Feature]: https://github.com/tofubert/sechat-rs/issues/new?labels=enhancement
//! [Create a Pull Request]: https://github.com/tofubert/sechat-rs/compare
//! [API Docs]: https://docs.rs/sechat-rs
//! [Nextcloud Talk API]: https://nextcloud-talk.readthedocs.io/en/stable/
//! [Makefile]: https://github.com/tofubert/sechat-rs/blob/main/Makefile.toml
//! [Ratatui]: `ratatui`
//! [`Backend`]: backend
//! [`Config`]: config
//! [`UI`]: ui
//! [`mockall`]: https://crates.io/crates/mockall
//! [cargo-make]: https://crates.io/crates/cargo-make
//! [Crate]: https://crates.io/crates/sechat-rs
//! [Crate Badge]: https://img.shields.io/crates/v/sechat-rs?logo=rust&style=flat-square&logoColor=E05D44&color=E05D44
//! [License Badge]: https://img.shields.io/crates/l/sechat-rs?style=flat-square&color=1370D3
//! [CI Badge]: https://img.shields.io/github/actions/workflow/status/tofubert/sechat-rs/rust.yml?style=flat-square&logo=github
//! [CI Workflow]: https://github.com/tofubert/sechat-rs/actions/workflows/rust.yml
//! [Codecov Badge]: https://img.shields.io/codecov/c/github/tofubert/sechat-rs?logo=codecov&style=flat-square&token=BAQ8SOKEST&color=C43AC3&logoColor=C43AC3
//! [Codecov]: https://app.codecov.io/gh/tofubert/sechat-rs
//! [Deps.rs Badge]: https://deps.rs/repo/github/tofubert/sechat-rs/status.svg?style=flat-square
//! [Deps.rs]: https://deps.rs/repo/github/tofubert/sechat-rs
//! [Docs Badge]: https://img.shields.io/docsrs/ratatui?logo=rust&style=flat-square&logoColor=E05D44

mod backend;
/// Config and Theme Module
mod config;
// TUI and Event handling module
mod ui;

use clap::Parser;

/// Argument struct for CLI Args. Using the [`clap`] crate.
#[derive(Parser, Debug)]
#[command(version, about, long_about = None)]
struct Args {
    /// Path of the configuration File, if omitted will try default config paths.
    /// Default XDG based path is generally encouraged.
    #[arg(short, long, value_name = "PATH", default_value = "")]
    config_path: String,
}

/// Reads Console [`Args`] and [`config`].
/// Creates Backend.
/// Passes Backend into Frontend.
/// Frontend runs infinite loop.
#[tokio::main]
async fn main() -> Result<(), String> {
    let args = Args::parse();

    let config = config::init(&args.config_path)?;
    config.config_logging();

    // check if crate has alpha suffix in version
    let pre = env!("CARGO_PKG_VERSION_PRE");
    if !pre.is_empty() {
        log::warn!("Entering Sechat-rs, please be aware this is {pre} SW!");
    }

<<<<<<< HEAD
    // Create API Wrapper for NC Talk API.
    let requester = backend::nc_request::NCRequest::new().expect("cannot create NCRequest");

    // Create Backend, UI and enter UI loop.
    match backend::nc_talk::NCTalk::new(requester).await {
        Ok(backend) => ui::run(backend).await.expect("crashed"),
=======
    let requester = backend::nc_request::NCRequest::new(&config).expect("cannot create NCRequest");

    match backend::nc_talk::NCTalk::new(requester, &config).await {
        Ok(backend) => ui::run(backend, &config).await.expect("crashed"),
>>>>>>> 277e9b6d
        Err(why) => {
            log::error!("Failed to create backend because: {why}");
        }
    };
    Ok(())
}<|MERGE_RESOLUTION|>--- conflicted
+++ resolved
@@ -123,19 +123,12 @@
         log::warn!("Entering Sechat-rs, please be aware this is {pre} SW!");
     }
 
-<<<<<<< HEAD
     // Create API Wrapper for NC Talk API.
-    let requester = backend::nc_request::NCRequest::new().expect("cannot create NCRequest");
+    let requester = backend::nc_request::NCRequest::new(&config).expect("cannot create NCRequest");
 
     // Create Backend, UI and enter UI loop.
-    match backend::nc_talk::NCTalk::new(requester).await {
-        Ok(backend) => ui::run(backend).await.expect("crashed"),
-=======
-    let requester = backend::nc_request::NCRequest::new(&config).expect("cannot create NCRequest");
-
     match backend::nc_talk::NCTalk::new(requester, &config).await {
         Ok(backend) => ui::run(backend, &config).await.expect("crashed"),
->>>>>>> 277e9b6d
         Err(why) => {
             log::error!("Failed to create backend because: {why}");
         }
