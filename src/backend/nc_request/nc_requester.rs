--- conflicted
+++ resolved
@@ -183,10 +183,7 @@
             while !cloned_cancel_token.is_cancelled() {
                 let mut buffer: Vec<ApiRequests> = vec![];
                 let added = rx.recv_many(&mut buffer, 5).await;
-<<<<<<< HEAD
-=======
                 log::trace!("got {} requests to API", added);
->>>>>>> 30f4d6bc
 
                 // the revc_many function might be in flight while we get cancelt.
                 if cloned_cancel_token.is_cancelled() {
@@ -203,22 +200,14 @@
                     .capacity()
                     < 5
                 {
-                    log::debug!(
+                    log::trace!(
                         "Capacity of first {} and last {} worker. Rotating",
                         worker_queue.first().unwrap().capacity(),
                         worker_queue.last().unwrap().capacity()
                     );
                     worker_queue.rotate_right(1);
                 }
-<<<<<<< HEAD
-
-=======
-                log::trace!(
-                    "Capacity of first {} and last {} worker",
-                    worker_queue.first().unwrap().capacity(),
-                    worker_queue.last().unwrap().capacity()
-                );
->>>>>>> 30f4d6bc
+
                 for message in buffer {
                     worker_queue
                         .first()
