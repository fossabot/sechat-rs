--- conflicted
+++ resolved
@@ -72,13 +72,10 @@
         &self,
         token: &Token,
     ) -> Result<(), Box<dyn std::error::Error>>;
-<<<<<<< HEAD
     /// Fetch a rooms full history.
     async fn fetch_room_history(&mut self, token: &Token) -> Result<(), Box<dyn Error>>;
-=======
     /// trigger for all threads to be killed.
     async fn shutdown(&self) -> Result<(), Box<dyn std::error::Error>>;
->>>>>>> a12870b8
 }
 
 /// NC Talk instance reprensation for all interactions with Server.
@@ -486,17 +483,15 @@
         &self.rooms[token]
     }
 
-<<<<<<< HEAD
     async fn fetch_room_history(&mut self, token: &Token) -> Result<(), Box<dyn Error>> {
         self.rooms
             .get_mut(token.as_str())
             .expect("Current Rooms seem to be missing.")
             .fill_history(Arc::clone(&self.requester))
             .await
-=======
+    }
     async fn shutdown(&self) -> Result<(), Box<dyn std::error::Error>> {
         self.requester.lock().await.shutdown().await
->>>>>>> a12870b8
     }
 }
 
@@ -524,11 +519,8 @@
         async fn select_room(&mut self, token: &Token) -> Result<Option<(String, usize)>, Box<dyn Error>>;
         async fn update_rooms(& mut self, force_update: bool) -> Result<Vec<String>, Box<dyn Error>>;
         async fn mark_current_room_as_read(&self, token: &Token) -> Result<(), Box<dyn std::error::Error>>;
-<<<<<<< HEAD
         async fn fetch_room_history(&mut self, token: &Token) -> Result<(), Box<dyn Error>>;
-=======
         async fn shutdown(&self) -> Result<(), Box<dyn std::error::Error>>;
->>>>>>> a12870b8
     }
 }
 
